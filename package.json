{
  "name": "@sesamecare-oss/redlock",
  "version": "3.6.0",
  "description": "A modern node.js redlock implementation for distributed redis locks",
  "main": "build/index.js",
  "types": "build/index.d.ts",
  "author": "Developers <developers@sesamecare.com>",
  "license": "UNLICENSED",
  "packageManager": "yarn@4.0.1",
  "scripts": {
    "build": "tsc -p tsconfig.build.json",
    "clean": "yarn dlx rimraf ./dist",
    "lint": "eslint .",
    "postinstall": "coconfig",
    "test": "vitest"
  },
  "keywords": [
    "typescript",
    "sesame"
  ],
  "engines": {
    "node": ">=16"
  },
  "repository": {
    "type": "git",
    "url": "git+https://github.com/sesamecare/redlock.git"
  },
  "publishConfig": {
    "access": "public"
  },
  "release": {
    "branches": [
      "main"
    ],
    "plugins": [
      "@semantic-release/commit-analyzer",
      "@semantic-release/release-notes-generator",
      [
        "@semantic-release/exec",
        {
          "publishCmd": "yarn dlx pinst --disable"
        }
      ],
      "@semantic-release/npm",
      "@semantic-release/github"
    ]
  },
  "config": {
    "coconfig": "@openapi-typescript-infra/coconfig"
  },
  "devDependencies": {
    "@openapi-typescript-infra/coconfig": "^4.2.2",
    "@semantic-release/exec": "^6.0.3",
    "@semantic-release/github": "^9.2.1",
<<<<<<< HEAD
    "@types/node": "16.18.60",
    "@typescript-eslint/eslint-plugin": "^6.9.0",
    "@typescript-eslint/parser": "^6.9.0",
=======
    "@types/node": "^20.8.10",
    "@typescript-eslint/eslint-plugin": "^6.9.1",
    "@typescript-eslint/parser": "^6.9.1",
>>>>>>> 3a2f42e7
    "coconfig": "^1.0.0",
    "eslint": "^8.52.0",
    "eslint-config-prettier": "^9.0.0",
    "eslint-import-resolver-typescript": "^3.6.1",
    "eslint-plugin-import": "^2.29.0",
    "ioredis": "^5.3.2",
    "typescript": "^5.2.2",
    "vitest": "^0.34.6"
  },
  "peerDependencies": {
    "ioredis": ">=5"
  }
}<|MERGE_RESOLUTION|>--- conflicted
+++ resolved
@@ -52,15 +52,9 @@
     "@openapi-typescript-infra/coconfig": "^4.2.2",
     "@semantic-release/exec": "^6.0.3",
     "@semantic-release/github": "^9.2.1",
-<<<<<<< HEAD
-    "@types/node": "16.18.60",
-    "@typescript-eslint/eslint-plugin": "^6.9.0",
-    "@typescript-eslint/parser": "^6.9.0",
-=======
-    "@types/node": "^20.8.10",
+    "@types/node": "^16.18.60",
     "@typescript-eslint/eslint-plugin": "^6.9.1",
     "@typescript-eslint/parser": "^6.9.1",
->>>>>>> 3a2f42e7
     "coconfig": "^1.0.0",
     "eslint": "^8.52.0",
     "eslint-config-prettier": "^9.0.0",
